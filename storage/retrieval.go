package storage

import (
	"context"
	"encoding/json"
	"sort"
	"strings"
	"sync"
	"time"

	"github.com/evergreen-ci/logkeeper/model"
	"github.com/evergreen-ci/pail"
	"github.com/mongodb/grip"
	"github.com/mongodb/grip/recovery"
	"github.com/pkg/errors"
)

// CheckMetadata returns whether the metadata file exists for the given build
// or test. If the test ID is not empty, the metadata of the test for the given
// build is checked, otherwise the top-level build metadata is checked. A build
// ID is required in both cases.
func (b *Bucket) CheckMetadata(ctx context.Context, buildID string, testID string) (bool, error) {
	var key string
	if testID == "" {
		key = metadataKeyForBuild(buildID)
	} else {
		key = metadataKeyForTest(buildID, testID)
	}

	iter, err := b.List(ctx, key)
	if err != nil {
		return false, errors.Wrap(err, "listing metadata files")
	}

	for iter.Next(ctx) {
		// We set the prefix to the entire metadata filename, so
		// finding a single file in the bucket with the given prefix
		// suffices.
		return true, nil
	}

	return false, errors.Wrap(iter.Err(), "iterating metadata files")
}

// FindBuildByID returns the build metadata for the given ID from the offline
// blob storage bucket.
func (b *Bucket) FindBuildByID(ctx context.Context, id string) (*model.Build, error) {
	reader, err := b.Get(ctx, metadataKeyForBuild(id))
	if pail.IsKeyNotFoundError(err) {
		return nil, nil
	}
	if err != nil {
		return nil, errors.Wrapf(err, "getting build metadata for build '%s'", id)
	}

	var build Build
	if err = json.NewDecoder(reader).Decode(&build); err != nil {
		return nil, errors.Wrapf(err, "parsing build metadata for build '%s'", id)
	}

	return build.export(), nil
}

// FindTestByID returns the test metadata for the given build ID and test ID
// from the offline blob storage bucket.
func (b *Bucket) FindTestByID(ctx context.Context, buildID string, testID string) (*model.Test, error) {
	reader, err := b.Get(ctx, metadataKeyForTest(buildID, testID))
	if pail.IsKeyNotFoundError(err) {
		return nil, nil
	}
	if err != nil {
		return nil, errors.Wrapf(err, "getting test metadata for build '%s' and test '%s'", buildID, testID)
	}

	var test Test
	if err = json.NewDecoder(reader).Decode(&test); err != nil {
		return nil, errors.Wrapf(err, "parsing test metadata for build '%s' and test '%s'", buildID, testID)
	}

	return test.export(), nil
}

// FindTestsForBuild returns all of the test metadata for the given build ID
// from the offline blob storage bucket.
func (b *Bucket) FindTestsForBuild(ctx context.Context, buildID string) ([]model.Test, error) {
	iterator, err := b.List(ctx, buildTestsPrefix(buildID))
	if err != nil {
		return nil, errors.Wrapf(err, "listing test keys for build '%s'", buildID)
	}

	testIDs := []string{}
	for iterator.Next(ctx) {
		if !strings.HasSuffix(iterator.Item().Name(), metadataFilename) {
			continue
		}

		testID, err := testIDFromKey(iterator.Item().Name())
		if err != nil {
			return nil, errors.Wrapf(err, "parsing test metadata key for build '%s'", buildID)
		}
		testIDs = append(testIDs, testID)
	}

	var wg sync.WaitGroup
	catcher := grip.NewBasicCatcher()
	tests := make([]model.Test, len(testIDs))
	for i, id := range testIDs {
		wg.Add(1)
		go func(testID string, idx int) {
			defer recovery.LogStackTraceAndContinue("finding test metadata for build from bucket")
			defer wg.Done()

			test, err := b.FindTestByID(ctx, buildID, testID)
			if err != nil {
				catcher.Add(err)
				return
			}
			tests[idx] = *test
		}(id, i)
	}
	wg.Wait()

	if catcher.HasErrors() {
		return nil, catcher.Resolve()
	}
	return tests, nil
}

// DownloadLogLines returns log lines for a given build ID and test ID. If the
// test ID is empty, this will return all logs lines in the build.
func (b *Bucket) DownloadLogLines(ctx context.Context, buildID string, testID string) (chan *model.LogLineItem, error) {
	buildKeys, err := b.getBuildKeys(ctx, buildID)
	if err != nil {
		return nil, errors.Wrapf(err, "getting keys for build '%s'", buildID)
	}

	if len(buildKeys) == 0 {
		return nil, errors.Errorf("no keys found for build '%s", buildID)
	}

	buildChunks, testChunks, err := parseLogChunks(buildKeys)
	if err != nil {
		return nil, errors.Wrapf(err, "parsing log chunks from keys for build '%s'", buildID)
	}
	testChunks = filterLogChunksByTestID(testChunks, testID)

	testIDs, err := parseTestIDs(buildKeys)
	if err != nil {
		return nil, errors.Wrapf(err, "parsing test IDs from keys for build '%s'", buildID)
	}
	tr, err := testExecutionWindow(testIDs, testID)
	if err != nil {
		return nil, errors.Wrapf(err, "getting execution window for test '%s'", testID)
	}

<<<<<<< HEAD
	// Tests should never be filtered by a time range other than AllTime
	// since we always want to capture all the lines of either a single
	// test or all tests.
=======
>>>>>>> b700c514
	return NewMergingIterator(NewBatchedLogIterator(b, testChunks, 4, AllTime), NewBatchedLogIterator(b, buildChunks, 4, tr)).Stream(ctx), nil
}

// getBuildKeys returns the all the keys contained within the build prefix.
func (b *Bucket) getBuildKeys(ctx context.Context, buildID string) ([]string, error) {
	iter, err := b.List(ctx, buildPrefix(buildID))
	if err != nil {
		return nil, errors.Wrapf(err, "listing keys for build '%s'", buildID)
	}

	var keys []string
	for iter.Next(ctx) {
		keys = append(keys, iter.Item().Name())
	}

	if err := iter.Err(); err != nil {
		return nil, errors.Wrap(err, "iterating build keys")
	}

	return keys, nil
}

// parseLogChunks parses build and test log chunks from the buildKeys that correspond to log chunks
// and sorts them by start time.
func parseLogChunks(buildKeys []string) ([]LogChunkInfo, []LogChunkInfo, error) {
	var buildChunks, testChunks []LogChunkInfo
	for _, key := range buildKeys {
		if strings.HasSuffix(key, metadataFilename) {
			continue
		}

		var info LogChunkInfo
		if err := info.fromKey(key); err != nil {
			return nil, nil, errors.Wrap(err, "getting log chunk info from key name")
		}
		if info.TestID != "" {
			testChunks = append(testChunks, info)
		} else {
			buildChunks = append(buildChunks, info)
		}
	}

	sortLogChunksByStartTime(buildChunks)
	sortLogChunksByStartTime(testChunks)

	return buildChunks, testChunks, nil
}

// parseTestIDs parses test IDs from the buildKeys that correspond to test metadata files
// and sorts them by creation time.
func parseTestIDs(buildKeys []string) ([]model.TestID, error) {
	var testIDs []model.TestID
	for _, key := range buildKeys {
		if !strings.HasSuffix(key, metadataFilename) {
			continue
		}
		if !strings.Contains(key, "/tests/") {
			continue
		}
		testID, err := testIDFromKey(key)
		if err != nil {
			return nil, errors.Wrap(err, "getting test ID from metadata key")
		}
		testIDs = append(testIDs, model.TestID(testID))
	}

	sort.Slice(testIDs, func(i, j int) bool {
		return testIDs[i].Timestamp().Before(testIDs[j].Timestamp())
	})

	return testIDs, nil
}

// testExecutionWindow returns the time range from the creation of this test to
// the creation of the next test. If the given test ID is empty, the returned
// time range is unbounded. If there is no subsequent test then the end time is
// TimeRangeMax.
//
// Tests are expected to be run and, thus, logged sequentially. In cases where
// they overlap, the test execution window can exclude log lines from the test
// if the subsequent test begins before the previous test ended. To ensure that
// we capture all the log lines of a test, we do not filter the test chunks by
// by this time range. This does mean, though, that the build logs returned
// with the logs the test may be filtered by a time range shorter than that of
// the test itself—this behavior is okay since tests are expected to be run
// serially.
func testExecutionWindow(allTestIDs []model.TestID, testID string) (TimeRange, error) {
	tr := AllTime
	if testID == "" {
		return tr, nil
	}

	var found bool
	var testIndex int
	for i, id := range allTestIDs {
		if string(id) == testID {
			found = true
			testIndex = i
		}
	}
	if !found {
		return tr, errors.Errorf("test '%s' was not found", testID)
	}

	tr.StartAt = allTestIDs[testIndex].Timestamp().Truncate(time.Millisecond)

	if testIndex < len(allTestIDs)-1 {
		tr.EndAt = allTestIDs[testIndex+1].Timestamp().Truncate(time.Millisecond)
	}

	return tr, nil
}

// filterLogChunksByTestID returns the resulting slice of log chunks after
// filtering for chunks with the given test ID.
func filterLogChunksByTestID(chunks []LogChunkInfo, testID string) []LogChunkInfo {
	if testID == "" {
		return chunks
	}

	var filteredChunks []LogChunkInfo
	for _, chunk := range chunks {
		if chunk.TestID == testID {
			filteredChunks = append(filteredChunks, chunk)
		}
	}
	return filteredChunks
}

func sortLogChunksByStartTime(chunks []LogChunkInfo) {
	sort.Slice(chunks, func(i, j int) bool {
		return chunks[i].Start.Before(chunks[j].Start)
	})
}<|MERGE_RESOLUTION|>--- conflicted
+++ resolved
@@ -153,12 +153,10 @@
 		return nil, errors.Wrapf(err, "getting execution window for test '%s'", testID)
 	}
 
-<<<<<<< HEAD
+
 	// Tests should never be filtered by a time range other than AllTime
 	// since we always want to capture all the lines of either a single
 	// test or all tests.
-=======
->>>>>>> b700c514
 	return NewMergingIterator(NewBatchedLogIterator(b, testChunks, 4, AllTime), NewBatchedLogIterator(b, buildChunks, 4, tr)).Stream(ctx), nil
 }
 

package logkeeper

import (
	"fmt"
	"html/template"
	"net/http"
	"sync"
	"time"

	"github.com/evergreen-ci/logkeeper/env"
	"github.com/evergreen-ci/logkeeper/featureswitch"
	"github.com/evergreen-ci/logkeeper/model"
	"github.com/evergreen-ci/logkeeper/storage"
	"github.com/evergreen-ci/render"
	"github.com/gorilla/mux"
	"github.com/mongodb/amboy"
	"github.com/mongodb/grip"
	"github.com/mongodb/grip/message"
	"github.com/mongodb/grip/recovery"
	"gopkg.in/mgo.v2/bson"
)

const maxLogBytes = 4 * 1024 * 1024 // 4 MB

type Options struct {
	//Base URL to append to relative paths
	URL string

	// Maximum Request Size
	MaxRequestSize int

	// Bucket stores data in offline storage.
	Bucket storage.Bucket
}

type logKeeper struct {
	render *render.Render
	opts   Options
}

type createdResponse struct {
	Id  string `json:"id,omitempty"`
	URI string `json:"uri"`
}

func New(opts Options) *logKeeper {
	render := render.New(render.Options{
		Directory: "templates",
		Funcs: template.FuncMap{
			"MutableVar": func() interface{} {
				return &MutableVar{""}
			},
			"ColorSet": func() *ColorSet {
				return NewColorSet()
			},
			"DateFormat": func(when time.Time, layout string) string {
				return when.Format(layout)
			},
		},
	})

	return &logKeeper{render, opts}
}

type apiError struct {
	Err     string `json:"err"`
	MaxSize int    `json:"max_size,omitempty"`
	code    int
}

type logFetchResponse struct {
	logLines chan *model.LogLineItem
	build    *model.Build
	test     *model.Test
}

<<<<<<< HEAD
func (lk *logKeeper) logErrorf(r *http.Request, format string, v ...interface{}) {
	err := fmt.Sprintf(format, v...)
	grip.Error(message.Fields{
		"request": getCtxRequestId(r),
		"error":   err,
	})
}

func (lk *logKeeper) logWarningf(r *http.Request, format string, v ...interface{}) {
	err := fmt.Sprintf(format, v...)
	grip.Warning(message.Fields{
		"request": getCtxRequestId(r),
		"error":   err,
	})
}

///////////////////////////////////////////////////////////////////////////////
//
// POST /build

=======
func shouldBeS3(explicitParam *bool, buildID string) bool {
	if explicitParam == nil {
		return featureswitch.WriteToS3Enabled(buildID)
	} else {
		return *explicitParam
	}
}

>>>>>>> f45db9f1
func (lk *logKeeper) createBuild(w http.ResponseWriter, r *http.Request) {
	defer r.Body.Close()

	if err := lk.checkContentLength(r); err != nil {
		lk.logErrorf(r, "content length limit exceeded for create build: %s", err.Err)
		lk.render.WriteJSON(w, err.code, err)
		return
	}

	buildParameters := struct {
		Builder  string `json:"builder"`
		BuildNum int    `json:"buildnum"`
		TaskId   string `json:"task_id"`
		S3       *bool  `json:"s3"`
	}{}

	if err := readJSON(r.Body, lk.opts.MaxRequestSize, &buildParameters); err != nil {
		lk.logErrorf(r, "bad request to create build: %s", err.Err)
		lk.render.WriteJSON(w, err.code, err)
		return
	}

	existingBuild, err := model.FindBuildByBuilder(buildParameters.Builder, buildParameters.BuildNum)
	if err != nil {
		lk.logErrorf(r, "finding build by builder: %v", err)
		lk.render.WriteJSON(w, http.StatusInternalServerError, apiError{Err: "finding build by builder"})
		return
	}
	if existingBuild != nil {
		existingBuildUri := fmt.Sprintf("%v/build/%v", lk.opts.URL, existingBuild.Id)
		response := createdResponse{existingBuild.Id, existingBuildUri}
		lk.render.WriteJSON(w, http.StatusOK, response)
		return
	}

	newBuildId, err := model.NewBuildId(buildParameters.Builder, buildParameters.BuildNum)
	if err != nil {
		lk.logErrorf(r, "creating new build ID: %v", err)
		lk.render.WriteJSON(w, http.StatusInternalServerError, apiError{Err: "creating new build ID"})
		return
	}

	newBuild := model.Build{
		Id:       newBuildId,
		Builder:  buildParameters.Builder,
		BuildNum: buildParameters.BuildNum,
		Name:     fmt.Sprintf("%v #%v", buildParameters.Builder, buildParameters.BuildNum),
		Started:  time.Now(),
		Info:     model.BuildInfo{TaskID: buildParameters.TaskId},
		S3:       shouldBeS3(buildParameters.S3, newBuildId),
	}
	if err = newBuild.Insert(); err != nil {
		lk.logErrorf(r, "inserting new build: %v", err)
		lk.render.WriteJSON(w, http.StatusInternalServerError, apiError{Err: "inserting build"})
		return
	}

	if newBuild.S3 {
		if err := lk.opts.Bucket.UploadBuildMetadata(r.Context(), newBuild); err != nil {
			lk.logErrorf(r, "uploading build metadata: %v", err)
			lk.render.WriteJSON(w, http.StatusInternalServerError, apiError{Err: "uploading build metadata"})
			return
		}
	}

	newBuildUri := fmt.Sprintf("%v/build/%v", lk.opts.URL, newBuildId)

	response := createdResponse{newBuildId, newBuildUri}
	lk.render.WriteJSON(w, http.StatusCreated, response)
}

///////////////////////////////////////////////////////////////////////////////
//
// POST /build/{build_id}/test

func (lk *logKeeper) createTest(w http.ResponseWriter, r *http.Request) {
	defer r.Body.Close()

	if err := lk.checkContentLength(r); err != nil {
		lk.logErrorf(r, "content length limit exceeded for create test: %s", err.Err)
		lk.render.WriteJSON(w, err.code, err)
		return
	}

	vars := mux.Vars(r)
	buildID := vars["build_id"]

	build, err := model.FindBuildById(buildID)
	if err != nil {
		lk.logErrorf(r, "finding build '%s': %v", buildID, err)
		lk.render.WriteJSON(w, http.StatusInternalServerError, apiError{Err: "finding build"})
		return
	}
	if build == nil {
		lk.render.WriteJSON(w, http.StatusNotFound, apiError{Err: "build not found"})
		return
	}

	testParams := struct {
		TestFilename string `json:"test_filename"`
		Command      string `json:"command"`
		Phase        string `json:"phase"`
		TaskId       string `json:"task_id"`
	}{}

	if err := readJSON(r.Body, lk.opts.MaxRequestSize, &testParams); err != nil {
		lk.logErrorf(r, "bad request to create test for build '%s': %s", buildID, err.Err)
		lk.render.WriteJSON(w, err.code, err)
		return
	}

	newTest := model.Test{
		Id:        bson.NewObjectId(),
		BuildId:   build.Id,
		BuildName: build.Name,
		Name:      testParams.TestFilename,
		Command:   testParams.Command,
		Started:   time.Now(),
		Phase:     testParams.Phase,
		Info:      model.TestInfo{TaskID: testParams.TaskId},
	}
	if err := newTest.Insert(); err != nil {
		lk.logErrorf(r, "inserting test for build '%s': %v", buildID, err)
		lk.render.WriteJSON(w, http.StatusInternalServerError, apiError{Err: err.Error()})
		return
	}

	if build.S3 {
		if err := lk.opts.Bucket.UploadTestMetadata(r.Context(), newTest); err != nil {
			lk.logErrorf(r, "uploading test metadata for build '%s': %v", buildID, err)
			lk.render.WriteJSON(w, http.StatusInternalServerError, apiError{Err: "uploading test metadata"})
			return
		}
	}

	testUri := fmt.Sprintf("%s/build/%s/test/%s", lk.opts.URL, build.Id, newTest.Id.Hex())
	lk.render.WriteJSON(w, http.StatusCreated, createdResponse{newTest.Id.Hex(), testUri})
}

///////////////////////////////////////////////////////////////////////////////
//
// POST /build/{build_id}

func (lk *logKeeper) appendGlobalLog(w http.ResponseWriter, r *http.Request) {
	defer r.Body.Close()

	vars := mux.Vars(r)
	buildID := vars["build_id"]

	if err := lk.checkContentLength(r); err != nil {
		lk.logWarningf(r, "content length limit exceeded for append log lines to build '%s': %s", buildID, err.Err)
		lk.render.WriteJSON(w, err.code, err)
		return
	}

	build, err := model.FindBuildById(buildID)
	if err != nil {
		lk.logErrorf(r, "finding build '%s': %v", buildID, err)
		lk.render.WriteJSON(w, http.StatusInternalServerError, apiError{Err: "finding build"})
		return
	}
	if build == nil {
		lk.render.WriteJSON(w, http.StatusNotFound, apiError{Err: "build not found"})
		return
	}

	var lines []model.LogLine
	if err := readJSON(r.Body, lk.opts.MaxRequestSize, &lines); err != nil {
		lk.logErrorf(r, "bad request to append log lines to build '%s': %s", buildID, err.Err)
		lk.render.WriteJSON(w, err.code, err)
		return
	}

	if len(lines) == 0 {
		// no need to insert anything, so stop here
		lk.render.WriteJSON(w, http.StatusOK, "")
		return
	}

	chunks, err := model.GroupLines(lines, maxLogBytes)
	if err != nil {
		lk.logErrorf(r, "unmarshalling log lines for build '%s': %v", buildID, err)
		lk.render.WriteJSON(w, http.StatusBadRequest, apiError{Err: err.Error()})
		return
	}

	if err = build.IncrementSequence(len(chunks)); err != nil {
		lk.logErrorf(r, "incrementing sequence in build '%s': %v", buildID, err)
		lk.render.WriteJSON(w, http.StatusInternalServerError, apiError{Err: "incrementing build sequence"})
		return
	}

	if err = model.InsertLogChunks(build.Id, nil, build.Seq, chunks); err != nil {
		lk.logErrorf(r, "inserting DB log lines to build '%s': %v", buildID, err)
		lk.render.WriteJSON(w, http.StatusInternalServerError, apiError{Err: "inserting log lines"})
		return
	}

	if build.S3 {
		if err := lk.opts.Bucket.InsertLogChunks(r.Context(), build.Id, "", chunks); err != nil {
			lk.logErrorf(r, "appending log lines to build '%s': %v", buildID, err)
			lk.render.WriteJSON(w, http.StatusInternalServerError, apiError{Err: "appending log lines"})
			return
		}
	}

	testUrl := fmt.Sprintf("%s/build/%s/", lk.opts.URL, build.Id)
	lk.render.WriteJSON(w, http.StatusCreated, createdResponse{"", testUrl})
}

///////////////////////////////////////////////////////////////////////////////
//
// POST /build/{build_id}/test/{test_id}

func (lk *logKeeper) appendLog(w http.ResponseWriter, r *http.Request) {
	defer r.Body.Close()

	vars := mux.Vars(r)
	buildID := vars["build_id"]
	testID := vars["test_id"]

	if err := lk.checkContentLength(r); err != nil {
		lk.logWarningf(r, "content length limit exceeded for append log lines to test '%s' for build '%s': %s", buildID, testID, err.Err)
		lk.render.WriteJSON(w, err.code, err)
		return
	}

	build, err := model.FindBuildById(buildID)
	if err != nil || build == nil {
		lk.render.WriteJSON(w, http.StatusNotFound, apiError{Err: "build not found"})
		return
	}

	test, err := model.FindTestByID(testID)
	if err != nil || test == nil {
		lk.render.WriteJSON(w, http.StatusNotFound, apiError{Err: "test not found"})
		return
	}

	var lines []model.LogLine
	if err := readJSON(r.Body, lk.opts.MaxRequestSize, &lines); err != nil {
		lk.logErrorf(r, "bad request to append log to test '%s' for build '%s': %s", testID, buildID, err.Err)
		lk.render.WriteJSON(w, err.code, err)
		return
	}

	if len(lines) == 0 {
		// No need to insert anything, so stop here.
		lk.render.WriteJSON(w, http.StatusOK, "")
		return
	}

	chunks, err := model.GroupLines(lines, maxLogBytes)
	if err != nil {
		lk.logErrorf(r, "unmarshalling log lines: %v", err)
		lk.render.WriteJSON(w, http.StatusBadRequest, apiError{Err: err.Error()})
		return
	}

	if err = test.IncrementSequence(len(chunks)); err != nil {
		lk.logErrorf(r, "incrementing sequence in test '%s' for build '%s': %v", buildID, testID, err)
		lk.render.WriteJSON(w, http.StatusInternalServerError, apiError{Err: "incrementing test sequence"})
		return
	}

	if err = model.InsertLogChunks(build.Id, &test.Id, test.Seq, chunks); err != nil {
		lk.logErrorf(r, "inserting DB log lines to test '%s' for build '%s': %v", buildID, testID, err)
		lk.render.WriteJSON(w, http.StatusInternalServerError, apiError{Err: err.Error()})
		return
	}

	if build.S3 {
		if err := lk.opts.Bucket.InsertLogChunks(r.Context(), build.Id, test.Id.Hex(), chunks); err != nil {
			lk.logErrorf(r, "appending log lines to test '%s' for build '%s': %v", buildID, testID, err)
			lk.render.WriteJSON(w, http.StatusInternalServerError, apiError{Err: "appending log lines"})
			return
		}
	}

	testUrl := fmt.Sprintf("%s/build/%s/test/%s", lk.opts.URL, build.Id, test.Id.Hex())
	lk.render.WriteJSON(w, http.StatusCreated, createdResponse{"", testUrl})
}

///////////////////////////////////////////////////////////////////////////////
//
// GET /build/{build_id}

func (lk *logKeeper) viewBuild(w http.ResponseWriter, r *http.Request) {
	w.Header().Add("Access-Control-Allow-Origin", "*")
	defer r.Body.Close()

	vars := mux.Vars(r)
	buildID := vars["build_id"]

	var (
		build      *model.Build
		tests      []model.Test
		fetchError *apiError
	)
	if len(r.FormValue("s3")) > 0 {
		build, tests, fetchError = lk.viewBucketBuild(r, buildID)
	} else {
		build, tests, fetchError = lk.viewDBBuild(r, buildID)
	}

	if fetchError != nil {
		lk.render.WriteJSON(w, fetchError.code, *fetchError)
		return
	}

	lk.render.WriteHTML(w, http.StatusOK, struct {
		Build *model.Build
		Tests []model.Test
	}{build, tests}, "base", "build.html")
}

func (lk *logKeeper) viewBucketBuild(r *http.Request, buildID string) (*model.Build, []model.Test, *apiError) {
	var (
		wg       sync.WaitGroup
		build    *model.Build
		buildErr error
		tests    []model.Test
		testsErr error
	)

	wg.Add(2)
	go func() {
		defer recovery.LogStackTraceAndContinue("finding build from bucket")
		defer wg.Done()

		build, buildErr = lk.opts.Bucket.FindBuildByID(r.Context(), buildID)
	}()
	go func() {
		defer recovery.LogStackTraceAndContinue("finding test for build from bucket")
		defer wg.Done()

		tests, testsErr = lk.opts.Bucket.FindTestsForBuild(r.Context(), buildID)
	}()
	wg.Wait()

	if buildErr != nil {
		lk.logErrorf(r, "finding build '%s': %v", buildID, buildErr)
		return nil, nil, &apiError{Err: "finding build", code: http.StatusInternalServerError}
	}
	if build == nil {
		return nil, nil, &apiError{Err: "build not found", code: http.StatusNotFound}
	}

	if testsErr != nil {
		lk.logErrorf(r, "finding tests for build '%s': %v", buildID, testsErr)
		return nil, nil, &apiError{Err: testsErr.Error(), code: http.StatusInternalServerError}
	}

	return build, tests, nil
}

func (lk *logKeeper) viewDBBuild(r *http.Request, buildID string) (*model.Build, []model.Test, *apiError) {
	build, err := model.FindBuildById(buildID)
	if err != nil {
		lk.logErrorf(r, "finding DB build '%s': %v", buildID, err)
		return nil, nil, &apiError{Err: "finding build", code: http.StatusInternalServerError}
	}
	if build == nil {
		return nil, nil, &apiError{Err: "build not found", code: http.StatusNotFound}
	}

	tests, err := model.FindTestsForBuild(buildID)
	if err != nil {
		lk.logErrorf(r, "finding tests for DB build '%s': %v", buildID, err)
		return nil, nil, &apiError{Err: "finding tests for build", code: http.StatusInternalServerError}
	}

	return build, tests, nil
}

///////////////////////////////////////////////////////////////////////////////
//
// GET /build/{build_id}/all

func (lk *logKeeper) viewAllLogs(w http.ResponseWriter, r *http.Request) {
	w.Header().Add("Access-Control-Allow-Origin", "*")
	defer r.Body.Close()

	vars := mux.Vars(r)
	buildID := vars["build_id"]

	if lobsterRedirect(r) {
		http.Redirect(w, r, fmt.Sprintf("/lobster/build/%s/all", buildID), http.StatusFound)
		return
	}

	var (
		result     *logFetchResponse
		fetchError *apiError
	)
	if len(r.FormValue("s3")) > 0 {
		result, fetchError = lk.viewBucketLogs(r, buildID, "")
	} else {
		result, fetchError = lk.viewAllDBLogs(r, buildID)
	}
	if fetchError != nil {
		lk.render.WriteJSON(w, fetchError.code, *fetchError)
		return
	}

	if len(r.FormValue("raw")) > 0 || r.Header.Get("Accept") == "text/plain" {
		for line := range result.logLines {
			_, err := w.Write([]byte(line.Data + "\n"))
			if err != nil {
				lk.logErrorf(r, "writing raw log lines from build '%s': %v", buildID, err)
				lk.render.WriteJSON(w, http.StatusInternalServerError, apiError{Err: "rendering log lines"})
				return
			}
		}
		return
	} else {
		err := lk.render.StreamHTML(w, http.StatusOK, struct {
			LogLines chan *model.LogLineItem
			BuildId  string
			Builder  string
			TestId   string
			TestName string
			Info     model.BuildInfo
		}{result.logLines, result.build.Id, result.build.Builder, "", "All logs", result.build.Info}, "base", "test.html")
		if err != nil {
			lk.logErrorf(r, "rendering template: %v", err)
		}
	}
}

///////////////////////////////////////////////////////////////////////////////
//
// GET /build/{build_id}/test/{test_id}

func (lk *logKeeper) viewTestLogs(w http.ResponseWriter, r *http.Request) {
	w.Header().Add("Access-Control-Allow-Origin", "*")
	defer r.Body.Close()

	vars := mux.Vars(r)
	buildID := vars["build_id"]
	testID := vars["test_id"]

	if lobsterRedirect(r) {
		http.Redirect(w, r, fmt.Sprintf("/lobster/build/%s/test/%s", buildID, testID), http.StatusFound)
		return
	}

	var (
		result     *logFetchResponse
		fetchError *apiError
	)
	if len(r.FormValue("s3")) > 0 {
		result, fetchError = lk.viewBucketLogs(r, buildID, testID)
	} else {
		result, fetchError = lk.viewDBTestLogs(r, buildID, testID)
	}
	if fetchError != nil {
		lk.render.WriteJSON(w, fetchError.code, *fetchError)
		return
	}

	if len(r.FormValue("raw")) > 0 || r.Header.Get("Accept") == "text/plain" {
		emptyLog := true
		for line := range result.logLines {
			emptyLog = false
			_, err := w.Write([]byte(line.Data + "\n"))
			if err != nil {
				lk.logErrorf(r, "writing raw log lines from test '%s' for build '%s': %v", testID, buildID, err)
				lk.render.WriteJSON(w, http.StatusInternalServerError, apiError{Err: "rendering log lines"})
				return
			}
		}
		if emptyLog {
			lk.render.WriteJSON(w, http.StatusOK, nil)
		}
	} else {
		err := lk.render.StreamHTML(w, http.StatusOK, struct {
			LogLines chan *model.LogLineItem
			BuildId  string
			Builder  string
			TestId   string
			TestName string
			Info     model.TestInfo
		}{result.logLines, result.build.Id, result.build.Builder, result.test.Id.Hex(), result.test.Name, result.test.Info}, "base", "test.html")
		if err != nil {
			lk.logErrorf(r, "rendering template: %v", err)
		}
	}
}

func (lk *logKeeper) viewBucketLogs(r *http.Request, buildID string, testID string) (*logFetchResponse, *apiError) {
	var (
		wg          sync.WaitGroup
		build       *model.Build
		buildErr    error
		test        *model.Test
		testErr     error
		logLines    chan *model.LogLineItem
		logLinesErr error
	)

	wg.Add(3)
	go func() {
		defer recovery.LogStackTraceAndContinue("finding build from bucket")
		defer wg.Done()

		build, buildErr = lk.opts.Bucket.FindBuildByID(r.Context(), buildID)
	}()
	go func() {
		defer recovery.LogStackTraceAndContinue("finding test for build from bucket")
		defer wg.Done()

		if testID == "" {
			return
		}
		test, testErr = lk.opts.Bucket.FindTestByID(r.Context(), buildID, testID)
	}()
	go func() {
		defer recovery.LogStackTraceAndContinue("downloading log lines from bucket")
		defer wg.Done()

		logLines, logLinesErr = lk.opts.Bucket.DownloadLogLines(r.Context(), buildID, testID)
	}()
	wg.Wait()

	if buildErr != nil {
		lk.logErrorf(r, "finding build '%s': %v", buildID, buildErr)
		return nil, &apiError{Err: "finding build", code: http.StatusInternalServerError}
	}
	if build == nil {
		return nil, &apiError{Err: "build not found", code: http.StatusNotFound}
	}
	if testErr != nil {
		lk.logErrorf(r, "finding test '%s' for build '%s': %v", testID, buildID, testErr)
		return nil, &apiError{Err: "finding test", code: http.StatusInternalServerError}
	}
	if testID != "" && test == nil {
		return nil, &apiError{Err: "test not found", code: http.StatusNotFound}
	}
	if logLinesErr != nil {
		lk.logErrorf(r, "downloading logs for build '%s': %v", buildID, logLinesErr)
		return nil, &apiError{Err: "downloading logs", code: http.StatusInternalServerError}
	}

	return &logFetchResponse{
		logLines: logLines,
		build:    build,
		test:     test,
	}, nil
}

func (lk *logKeeper) viewAllDBLogs(r *http.Request, buildID string) (*logFetchResponse, *apiError) {
	build, err := model.FindBuildById(buildID)
	if err != nil {
		lk.logErrorf(r, "finding build '%s': %v", buildID, err)
		return nil, &apiError{Err: "finding build", code: http.StatusInternalServerError}
	}
	if build == nil {
		return nil, &apiError{Err: "build not found", code: http.StatusNotFound}
	}

	logLines, err := model.AllLogs(build.Id)
	if err != nil {
		lk.logErrorf(r, "downloading all DB logs for build '%s': %v", buildID, err)
		return nil, &apiError{Err: "downloading all logs", code: http.StatusInternalServerError}
	}

	return &logFetchResponse{
		logLines: logLines,
		build:    build,
	}, nil
}

func (lk *logKeeper) viewDBTestLogs(r *http.Request, buildID string, testID string) (*logFetchResponse, *apiError) {
	build, err := model.FindBuildById(buildID)
	if err != nil {
		lk.logErrorf(r, "finding build '%s': %v", buildID, err)
		return nil, &apiError{Err: "finding build", code: http.StatusInternalServerError}
	}
	if build == nil {
		return nil, &apiError{Err: "build not found", code: http.StatusNotFound}
	}

	test, err := model.FindTestByID(testID)
	if err != nil {
		lk.logErrorf(r, "finding test '%s' for build '%s': %v", testID, buildID, err)
		return nil, &apiError{Err: "finding test", code: http.StatusInternalServerError}
	}
	if test == nil {
		return nil, &apiError{Err: "test not found", code: http.StatusNotFound}
	}

	logLines, err := model.MergedTestLogs(test)
	if err != nil {
		lk.logErrorf(r, "finding logs for test '%s' in build '%s': %v", testID, buildID, err)
		return nil, &apiError{Err: err.Error(), code: http.StatusInternalServerError}
	}

	return &logFetchResponse{
		logLines: logLines,
		build:    build,
		test:     test,
	}, nil
}

///////////////////////////////////////////////////////////////////////////////
//
// GET /status
func (lk *logKeeper) checkAppHealth(w http.ResponseWriter, r *http.Request) {
	defer r.Body.Close()

	resp := struct {
		Err             string           `json:"err"`
		MaxRequestSize  int              `json:"maxRequestSize"`
		DB              bool             `json:"db"`
		Build           string           `json:"build_id"`
		BatchSize       int              `json:"batch_size"`
		NumWorkers      int              `json:"workers"`
		DurationSeconds float64          `json:"dur_secs"`
		CleanupStatus   amboy.QueueStats `json:"cleanup_queue_stats"`
	}{
		Build:           BuildRevision,
		MaxRequestSize:  lk.opts.MaxRequestSize,
		BatchSize:       CleanupBatchSize,
		NumWorkers:      AmboyWorkers,
		DurationSeconds: AmboyInterval.Seconds(),
		CleanupStatus:   env.CleanupQueue().Stats(r.Context()),
	}

	resp.DB = true
	lk.render.WriteJSON(w, http.StatusOK, &resp)
}

///////////////////////////////////////////////////////////////////////////////
//
// Lobster

func lobsterRedirect(r *http.Request) bool {
	return len(r.FormValue("html")) == 0 && len(r.FormValue("raw")) == 0 && r.Header.Get("Accept") != "text/plain"
}

func (lk *logKeeper) viewInLobster(w http.ResponseWriter, r *http.Request) {
	w.Header().Add("Access-Control-Allow-Origin", "*")
	err := lk.render.StreamHTML(w, http.StatusOK, nil, "base", "lobster/build/index.html")
	if err != nil {
		lk.logErrorf(r, "Error rendering template: %v", err)
	}
}

///////////////////////////////////////////////////////////////////////////////
//
// Router

func (lk *logKeeper) NewRouter() *mux.Router {
	r := mux.NewRouter().StrictSlash(false)

	// Write methods.
	r.Path("/build/").Methods("POST").HandlerFunc(lk.createBuild)
	r.Path("/build").Methods("POST").HandlerFunc(lk.createBuild)
	r.Path("/build/{build_id}/test/").Methods("POST").HandlerFunc(lk.createTest)
	r.Path("/build/{build_id}/test").Methods("POST").HandlerFunc(lk.createTest)
	r.Path("/build/{build_id}/").Methods("POST").HandlerFunc(lk.appendGlobalLog)
	r.Path("/build/{build_id}").Methods("POST").HandlerFunc(lk.appendGlobalLog)
	r.Path("/build/{build_id}/test/{test_id}/").Methods("POST").HandlerFunc(lk.appendLog)
	r.Path("/build/{build_id}/test/{test_id}").Methods("POST").HandlerFunc(lk.appendLog)

	// Read methods.
	r.StrictSlash(true).Path("/build/{build_id}").Methods("GET").HandlerFunc(lk.viewBuild)
	r.StrictSlash(true).Path("/build/{build_id}/all").Methods("GET").HandlerFunc(lk.viewAllLogs)
	r.StrictSlash(true).Path("/build/{build_id}/test/{test_id}").Methods("GET").HandlerFunc(lk.viewTestLogs)
	r.PathPrefix("/lobster").Methods("GET").HandlerFunc(lk.viewInLobster)
	//r.Path("/{builder}/builds/{buildnum:[0-9]+}/").HandlerFunc(viewBuild)
	//r.Path("/{builder}/builds/{buildnum}/test/{test_phase}/{test_name}").HandlerFunc(app.MakeHandler(Name("view_test")))
	r.Path("/status").Methods("GET").HandlerFunc(lk.checkAppHealth)

	return r
}<|MERGE_RESOLUTION|>--- conflicted
+++ resolved
@@ -74,7 +74,6 @@
 	test     *model.Test
 }
 
-<<<<<<< HEAD
 func (lk *logKeeper) logErrorf(r *http.Request, format string, v ...interface{}) {
 	err := fmt.Sprintf(format, v...)
 	grip.Error(message.Fields{
@@ -95,16 +94,6 @@
 //
 // POST /build
 
-=======
-func shouldBeS3(explicitParam *bool, buildID string) bool {
-	if explicitParam == nil {
-		return featureswitch.WriteToS3Enabled(buildID)
-	} else {
-		return *explicitParam
-	}
-}
-
->>>>>>> f45db9f1
 func (lk *logKeeper) createBuild(w http.ResponseWriter, r *http.Request) {
 	defer r.Body.Close()
 
@@ -781,4 +770,16 @@
 	r.Path("/status").Methods("GET").HandlerFunc(lk.checkAppHealth)
 
 	return r
+}
+
+///////////////////////////////////////////////////////////////////////////////
+//
+// Helper functions
+
+func shouldBeS3(explicitParam *bool, buildID string) bool {
+	if explicitParam == nil {
+		return featureswitch.WriteToS3Enabled(buildID)
+	} else {
+		return *explicitParam
+	}
 }
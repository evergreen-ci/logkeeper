package logkeeper

import (
	"encoding/json"
	"fmt"
	"html/template"
	"net/http"
	"time"

	"github.com/evergreen-ci/render"
	"github.com/gorilla/mux"
	"gopkg.in/mgo.v2"
	"gopkg.in/mgo.v2/bson"
)

const maxLogChars int = 4 * 1024 * 1024 // 4 MB

type Options struct {
	// Name of DB in mongod to use for reading/writing log data
	DB string

	//Base URL to append to relative paths
	URL string
}

type logKeeper struct {
	session *mgo.Session
	render  *render.Render
	opts    Options
}

type createdResponse struct {
	Id  string `json:"id,omitempty"`
	URI string `json:"uri"`
}

type createBuild struct {
	Builder  string `json:"builder"`
	BuildNum int    `json:"buildnum"`
}

func earliestLogTime(logs []LogLine) *time.Time {
	var earliest *time.Time
	earliest = nil
	for _, v := range logs {
		if earliest == nil || v.Time().Before(*earliest) {
			t := v.Time()
			earliest = &t
		}
	}
	return earliest
}

func New(session *mgo.Session, opts Options) *logKeeper {
	if session == nil {
		panic("session must not be nil")
	}
	session.SetSocketTimeout(0)

	render := render.New(render.Options{
		Directory: "templates",
		Funcs: template.FuncMap{
			"MutableVar": func() interface{} {
				return &MutableVar{""}
			},
			"ColorSet": func() *ColorSet {
				return NewColorSet()
			},
			"DateFormat": func(when time.Time, layout string) string {
				return when.Format(layout)
			},
		},
	})

	// Set default values for options
	if opts.DB == "" {
		opts.DB = "logkeeper"
	}

	return &logKeeper{session, render, opts}
}

func (lk *logKeeper) getSession() (*mgo.Session, *mgo.Database) {
	session := lk.session.Copy()

	return session, session.DB(lk.opts.DB)
}

type apiError struct {
	Err string `json:"err"`
}

func (lk *logKeeper) createBuild(w http.ResponseWriter, r *http.Request) {
	decoder := json.NewDecoder(r.Body)

	info := createBuild{}
	err := decoder.Decode(&info)
	if err != nil {
		lk.render.WriteJSON(w, http.StatusBadRequest, apiError{err.Error()})
		return
	}

	ses, db := lk.getSession()
	defer ses.Close()

	existingBuild, err := findBuildByBuilder(db, info.Builder, info.BuildNum)
	if err != nil {
		lk.render.WriteJSON(w, http.StatusBadRequest, apiError{err.Error()})
		return
	}
	if existingBuild != nil {
		existingBuildUri := fmt.Sprintf("%v/build/%v", lk.opts.URL, existingBuild.Id.Hex())
		response := createdResponse{existingBuild.Id.Hex(), existingBuildUri}
		lk.render.WriteJSON(w, http.StatusOK, response)
		return
	}

	newBuild := LogKeeperBuild{
		Id:       bson.NewObjectId(),
		Builder:  info.Builder,
		BuildNum: info.BuildNum,
		Name:     fmt.Sprintf("%v #%v", info.Builder, info.BuildNum),
		Started:  time.Now(),
	}

	err = db.C("builds").Insert(newBuild)

	if err != nil {
		fmt.Println("Error inserting build object:", err)
		lk.render.WriteJSON(w, http.StatusInternalServerError, apiError{err.Error()})
		return
	}

	newBuildUri := fmt.Sprintf("%v/build/%v", lk.opts.URL, newBuild.Id.Hex())

	response := createdResponse{newBuild.Id.Hex(), newBuildUri}
	lk.render.WriteJSON(w, http.StatusCreated, response)
}

func (lk *logKeeper) createTest(w http.ResponseWriter, r *http.Request) {
	vars := mux.Vars(r)
	buildId := vars["build_id"]

	ses, db := lk.getSession()
	defer ses.Close()

	build, err := findBuildById(db, buildId)
	if err != nil {
		lk.render.WriteJSON(w, http.StatusInternalServerError, apiError{err.Error()})
		return
	}
	if build == nil {
		lk.render.WriteJSON(w, http.StatusNotFound, apiError{"creating test: build not found"})
		return
	}

	decoder := json.NewDecoder(r.Body)
	info := struct {
		TestFilename string `json:"test_filename"`
		Command      string `json:"command"`
		Phase        string `json:"phase"`
	}{}

	err = decoder.Decode(&info)
	if err != nil {
		lk.render.WriteJSON(w, http.StatusBadRequest, apiError{err.Error()})
		return
	}

	newTest := Test{
		Id:        bson.NewObjectId(),
		BuildId:   build.Id,
		BuildName: build.Name,
		Name:      info.TestFilename,
		Command:   info.Command,
		Started:   time.Now(),
		Phase:     info.Phase,
	}

	err = db.C("tests").Insert(newTest)

	if err != nil {
		fmt.Println("Error inserting test:", err)
		lk.render.WriteJSON(w, http.StatusInternalServerError, apiError{err.Error()})
		return
	}

	testUri := fmt.Sprintf("%vbuild/%v/test/%v", lk.opts.URL, build.Id.Hex(), newTest.Id.Hex())
	lk.render.WriteJSON(w, http.StatusCreated, createdResponse{newTest.Id.Hex(), testUri})
}

func (lk *logKeeper) appendLog(w http.ResponseWriter, r *http.Request) {
	vars := mux.Vars(r)
	buildId := vars["build_id"]
	ses, db := lk.getSession()
	defer ses.Close()

	build, err := findBuildById(db, buildId)
	if build == nil {
		lk.render.WriteJSON(w, http.StatusNotFound, apiError{"appending log: build not found"})
		return
	}

	test_id := vars["test_id"]
	test, err := findTest(db, test_id)
	if err != nil || test == nil {
		lk.render.WriteJSON(w, http.StatusNotFound, apiError{"test not found"})
		return
	}

	var info [][]interface{}
	decoder := json.NewDecoder(r.Body)
	err = decoder.Decode(&info)
	if err != nil {
		lk.render.WriteJSON(w, http.StatusBadRequest, apiError{err.Error()})
		return
	}

<<<<<<< HEAD
	if len(info) == 0 {
		// no need to insert anything, so stop here
		lk.render.WriteJSON(w, http.StatusOK, "")
=======
	change := mgo.Change{Update: bson.M{"$inc": bson.M{"seq": 1}}, ReturnNew: true}
	_, err = db.C("tests").Find(bson.M{"_id": test.Id}).Apply(change, test)

	if err != nil {
		fmt.Println("Error updating tests:", err)
		lk.render.WriteJSON(w, http.StatusInternalServerError, apiError{err.Error()})
>>>>>>> aa4307f9
		return
	}

	lineSets := make([][]LogLine, 1, len(info))
	lineSets[0] = make([]LogLine, 0, len(info))
	log := 0
	logChars := 0
	for _, v := range info {
		line := *NewLogLine(v)

		if len(line.Msg()) > maxLogChars {
			lk.render.WriteJSON(w, http.StatusBadRequest, "Log line exceeded 4MB")
			return
		}

		if len(line.Msg()) + logChars > maxLogChars {
			log++
			lineSets = append(lineSets, make([]LogLine, 0, len(info)))
			logChars = 0
		}

		lineSets[log] = append(lineSets[log], line)
		logChars += len(line.Msg())
	}
<<<<<<< HEAD

	change := mgo.Change{Update: bson.M{"$inc": bson.M{"seq": len(lineSets)}}, ReturnNew: true}
	ses := lk.db.Session.Copy()
	defer ses.Close()
	_, err = lk.db.C("tests").With(ses).Find(bson.M{"_id": test.Id}).Apply(change, test)

=======
	err = db.C("logs").Insert(logEntry)
>>>>>>> aa4307f9
	if err != nil {
		fmt.Println("Error updating tests:", err)
		lk.render.WriteJSON(w, http.StatusInternalServerError, apiError{err.Error()})
		return
	}

	for i, lines := range lineSets {
		logEntry := Log{
			BuildId: build.Id,
			TestId:  &(test.Id),
			Seq:     test.Seq - len(lineSets) + i + 1,
			Lines:   lines,
			Started: earliestLogTime(lines),
		}
		err = lk.db.C("logs").With(ses).Insert(logEntry)
		if err != nil {
			fmt.Println("Error inserting logs entry:", err)
			lk.render.WriteJSON(w, http.StatusInternalServerError, apiError{err.Error()})
			return
		}
	}

	testUrl := fmt.Sprintf("%vbuild/%v/test/%v", lk.opts.URL, build.Id.Hex(), test.Id.Hex())
	lk.render.WriteJSON(w, http.StatusCreated, createdResponse{"", testUrl})
}

func (lk *logKeeper) appendGlobalLog(w http.ResponseWriter, r *http.Request) {
	vars := mux.Vars(r)
	buildId := vars["build_id"]

	ses, db := lk.getSession()
	defer ses.Close()

	build, err := findBuildById(db, buildId)
	if err != nil {
		fmt.Println("Error finding builds entry:", err)
		lk.render.WriteJSON(w, http.StatusInternalServerError, apiError{"finding builds in append global log:" + err.Error()})
		return
	}
	if build == nil {
		lk.render.WriteJSON(w, http.StatusNotFound, apiError{"append global log: build not found"})
		return
	}

	var info [][]interface{}
	decoder := json.NewDecoder(r.Body)
	err = decoder.Decode(&info)
	if err != nil {
		lk.render.WriteJSON(w, http.StatusBadRequest, apiError{err.Error()})
		return
	}

<<<<<<< HEAD
	if len(info) == 0 {
		// no need to insert anything, so stop here
		lk.render.WriteJSON(w, http.StatusOK, "")
=======
	change := mgo.Change{Update: bson.M{"$inc": bson.M{"seq": 1}}, ReturnNew: true}

	_, err = db.C("builds").Find(bson.M{"_id": build.Id}).Apply(change, build)
	if err != nil {
		fmt.Println("Error updating builds entry:", err)
		lk.render.WriteJSON(w, http.StatusInternalServerError, apiError{err.Error()})
>>>>>>> aa4307f9
		return
	}

	lineSets := make([][]LogLine, 1, len(info))
	lineSets[0] = make([]LogLine, 0, len(info))
	log := 0
	logChars := 0
	for _, v := range info {
		line := *NewLogLine(v)

		if len(line.Msg()) > maxLogChars {
			lk.render.WriteJSON(w, http.StatusBadRequest, "Log line exceeded 4MB")
			return
		}

		if len(line.Msg()) + logChars > maxLogChars {
			log++
			lineSets = append(lineSets, make([]LogLine, 0, len(info)))
			logChars = 0
		}

		lineSets[log] = append(lineSets[log], line)
		logChars += len(line.Msg())
	}
<<<<<<< HEAD

	change := mgo.Change{Update: bson.M{"$inc": bson.M{"seq": len(lineSets)}}, ReturnNew: true}
	ses := lk.db.Session.Copy()
	defer ses.Close()
	_, err = lk.db.C("builds").With(ses).Find(bson.M{"_id": build.Id}).Apply(change, build)
=======
	err = db.C("logs").Insert(logEntry)
>>>>>>> aa4307f9
	if err != nil {
		fmt.Println("Error updating builds entry:", err)
		lk.render.WriteJSON(w, http.StatusInternalServerError, apiError{err.Error()})
		return
	}

	for i, lines := range lineSets {
		logEntry := Log{
			BuildId: build.Id,
			TestId:  nil,
			Seq:     build.Seq - len(lineSets) + i + 1,
			Lines:   lines,
			Started: earliestLogTime(lines),
		}
		err = lk.db.C("logs").With(ses).Insert(logEntry)
		if err != nil {
			fmt.Println("Error inserting logs entry:", err)
			lk.render.WriteJSON(w, http.StatusInternalServerError, apiError{err.Error()})
			return
		}
	}

	testUrl := fmt.Sprintf("%vbuild/%v/", lk.opts.URL, build.Id.Hex())
	lk.render.WriteJSON(w, http.StatusCreated, createdResponse{"", testUrl})
}

func (lk *logKeeper) viewBuildById(w http.ResponseWriter, r *http.Request) {
	vars := mux.Vars(r)
	buildId := vars["build_id"]

	ses, db := lk.getSession()
	defer ses.Close()

	build, err := findBuildById(db, buildId)
	if err != nil {
		fmt.Println("Error finding build:", err)
		lk.render.WriteJSON(w, http.StatusInternalServerError, apiError{"failed to find build:" + err.Error()})
		return
	}
	if build == nil {
		lk.render.WriteJSON(w, http.StatusNotFound, apiError{"view build: build not found"})
		return
	}
	tests, err := findTestsForBuild(db, buildId)
	if err != nil {
		fmt.Println("Error finding tests for build:", err)
		lk.render.WriteJSON(w, http.StatusInternalServerError, apiError{err.Error()})
		return
	}

	lk.render.WriteHTML(w, http.StatusOK, struct {
		Build *LogKeeperBuild
		Tests []Test
	}{build, tests}, "base", "build.html")
}

func (lk *logKeeper) viewAllLogs(w http.ResponseWriter, r *http.Request) {
	vars := mux.Vars(r)
	buildId := vars["build_id"]

	ses, db := lk.getSession()
	defer ses.Close()

	build, err := findBuildById(db, buildId)
	if err != nil && build == nil {
		lk.render.WriteJSON(w, http.StatusNotFound, apiError{"view all logs: build not found"})
		return
	}

	globalLogs := lk.findLogs(bson.M{"build_id": build.Id, "test_id": nil}, "seq", nil, nil)
	testLogs := lk.findLogs(bson.M{"build_id": build.Id, "test_id": bson.M{"$ne": nil}}, "seq", nil, nil)
	merged := MergeLog(testLogs, globalLogs)

	if len(r.FormValue("raw")) > 0 {
		for line := range merged {
			w.Write([]byte(line.Data + "\n"))
		}
		return
	} else {
		err = lk.render.StreamHTML(w, http.StatusOK, struct {
			LogLines chan *LogLineItem
			BuildId  string
			Builder  string
			TestId   string
			TestName string
		}{merged, build.Id.Hex(), build.Builder, "", "All logs"}, "base", "test.html")
	}
}

func (lk *logKeeper) viewTestByBuildIdTestId(w http.ResponseWriter, r *http.Request) {
	vars := mux.Vars(r)
	build_id := vars["build_id"]

	ses, db := lk.getSession()
	defer ses.Close()

	build, err := findBuildById(db, build_id)
	if err != nil || build == nil {
		lk.render.WriteJSON(w, http.StatusNotFound, apiError{"view test by id: build not found"})
		return
	}

	test_id := vars["test_id"]
	test, err := findTest(db, test_id)
	if err != nil || test == nil {
		lk.render.WriteJSON(w, http.StatusNotFound, apiError{"test not found"})
		return
	}
	globalLogs, err := lk.findGlobalLogsDuringTest(build, test)

	if err != nil {
		fmt.Println("Error finding global logs during test:", err)
		lk.render.WriteJSON(w, http.StatusInternalServerError, apiError{err.Error()})
		return
	}

	testLogs := lk.findLogs(bson.M{"build_id": build.Id, "test_id": test.Id}, "seq", nil, nil)

	merged := MergeLog(testLogs, globalLogs)

	if len(r.FormValue("raw")) > 0 {
		for line := range merged {
			w.Write([]byte(line.Data + "\n"))
		}
		return
	} else {
		err = lk.render.StreamHTML(w, http.StatusOK, struct {
			LogLines chan *LogLineItem
			BuildId  string
			Builder  string
			TestId   string
			TestName string
		}{merged, build.Id.Hex(), build.Builder, test.Id.Hex(), test.Name}, "base", "test.html")
		// If there was an error, it won't show up in the UI since it's being streamed, so log it here
		// instead
		if err != nil {
			fmt.Println(err)
		}
	}
}

func (lk *logKeeper) findLogs(query bson.M, sort string, minTime, maxTime *time.Time) chan *LogLineItem {
	ses, db := lk.getSession()

	outputLog := make(chan *LogLineItem)
	logItem := &Log{}

	go func() {
		defer ses.Close()
		defer close(outputLog)
		lineNum := 0
		log := db.C("logs").Find(query).Sort(sort).Iter()
		for log.Next(logItem) {
			for _, v := range logItem.Lines {
				if minTime != nil && v.Time().Before(*minTime) {
					continue
				}
				if maxTime != nil && v.Time().After(*maxTime) {
					continue
				}
				outputLog <- &LogLineItem{
					LineNum:   lineNum,
					Timestamp: v.Time(),
					Data:      v.Msg(),
					TestId:    logItem.TestId,
				}
				lineNum++
			}
		}
	}()
	return outputLog
}

func (lk *logKeeper) findGlobalLogsDuringTest(build *LogKeeperBuild, test *Test) (chan *LogLineItem, error) {
	ses, db := lk.getSession()
	defer ses.Close()

	globalSeqFirst, globalSeqLast := new(int), new(int)

	minTime := &(test.Started)
	var maxTime *time.Time

	// Find the first global log entry after this test started.
	// This may not actually contain any global log lines during the test run, if the entry returned
	// by this query comes from after the *next* test stared.
	firstGlobalLog := &Log{}
	err := db.C("logs").Find(bson.M{"build_id": build.Id, "test_id": nil, "started": bson.M{"$lt": test.Started}}).Sort("-seq").Limit(1).One(firstGlobalLog)
	if err != nil {
		if err != mgo.ErrNotFound {
			return nil, err
		}
		// There are no global entries after this test started.
		globalSeqFirst = nil
	} else {
		*globalSeqFirst = firstGlobalLog.Seq
	}

	lastGlobalLog := &Log{}
	// Find the next test after this one.
	nextTest := &Test{}
	err = db.C("tests").Find(bson.M{"build_id": build.Id, "started": bson.M{"$gt": test.Started}}).Sort("started").Limit(1).One(nextTest)
	if err != nil {
		if err != mgo.ErrNotFound {
			return nil, err
		}
		// no next test exists
		globalSeqLast = nil
	} else {
		maxTime = &(nextTest.Started)
		// Find the last global log entry that covers this test. This may return a global log entry
		// that started before the test itself.
		err = db.C("logs").Find(bson.M{"build_id": build.Id, "test_id": nil, "started": bson.M{"$lt": nextTest.Started}}).Sort("-seq").Limit(1).One(lastGlobalLog)
		if err != nil {
			if err != mgo.ErrNotFound {
				return nil, err
			}
			globalSeqLast = nil
		} else {
			*globalSeqLast = lastGlobalLog.Seq
		}
	}

	if globalSeqFirst == nil {
		return emptyChannel(), nil
	}

	globalLogsSeq := bson.M{"$gte": *globalSeqFirst}
	if globalSeqLast != nil {
		globalLogsSeq["$lte"] = *globalSeqLast
	}

	return lk.findLogs(bson.M{"build_id": build.Id, "test_id": nil, "seq": globalLogsSeq}, "seq", minTime, maxTime), nil
}

func emptyChannel() chan *LogLineItem {
	ch := make(chan *LogLineItem)
	close(ch)
	return ch
}

/*
func CreateBuild(ae web.HandlerApp, r *http.Request) web.HTTPResponse {

	decoder := json.NewDecoder(r.Body)
	info := make(map[string]interface{})
	err := decoder.Decode(&info)
	if err != nil {
		return web.JSONResponse{map[string]string{"err": "Bad Request"}, http.StatusBadRequest}
	}
	builder, ok1 := info["builder"]
	buildnum, ok2 := info["buildnum"]
	_ = builder
	if !ok1 || !ok2 {
		return web.JSONResponse{map[string]string{"err": "Fields \"builder\" and \"buildnum\" are required"}, http.StatusBadRequest}
	}

	var buildnumInt int

	switch buildnum.(type) {
	case int:
		buildnumInt = buildnum.(int)
	case int64:
		buildnumInt = int(buildnum.(int64))
	case float64:
		buildnumInt = int(buildnum.(float64))
	default:
		return web.JSONResponse{map[string]string{"err": "Field \"buildnum\" must be an integer"}, http.StatusBadRequest}
	}

	delete(info, "builder")
	delete(info, "buildnum")

	var buildId bson.ObjectId
	build, err := FindBuildByBuildNum(builder.(string), buildnumInt)
	if err != nil {
		mci.LOGGER.Logf(slogger.ERROR, "Error occurred finding build by build num: %v", err)
		return web.JSONResponse{map[string]string{"err": err.Error()}, http.StatusInternalServerError}
	}
	if build != nil {
		buildId = build.Id
	} else {
		newBuild := LogKeeperBuild{Builder: builder.(string), BuildNum: int(buildnum.(float64)), Started: time.Now(), Name: fmt.Sprintf("%v #%v", builder, buildnum), Info: info, Phases: []string{}}
		err = newBuild.Insert()
		if err != nil {
			if mgo.IsDup(err) {
				return web.JSONResponse{map[string]string{"err": err.Error()}, http.StatusConflict}
			} else {
				mci.LOGGER.Logf(slogger.ERROR, "Error occurred inserting build: %v", err)
				return web.JSONResponse{map[string]string{"err": err.Error()}, http.StatusInternalServerError}
			}
		}
		buildId = newBuild.Id
		mci.LOGGER.Logf(slogger.ERROR, "build is inserted,  now %v", buildId)
	}

	return web.JSONResponse{
		map[string]interface{}{
			"err": nil,
			"id":  buildId.Hex(),
			"uri": BUILDLOG_URL_ROOT + "/build/" + buildId.Hex(),
		}, http.StatusCreated}
}
*/

func (lk *logKeeper) NewRouter() http.Handler {
	r := mux.NewRouter().StrictSlash(false)

	//write methods
	r.Path("/build/").Methods("POST").HandlerFunc(lk.createBuild)
	r.Path("/build").Methods("POST").HandlerFunc(lk.createBuild)
	r.Path("/build/{build_id}/test/").Methods("POST").HandlerFunc(lk.createTest)
	r.Path("/build/{build_id}/test").Methods("POST").HandlerFunc(lk.createTest)
	r.Path("/build/{build_id}/test/{test_id}/").Methods("POST").HandlerFunc(lk.appendLog)
	r.Path("/build/{build_id}/test/{test_id}").Methods("POST").HandlerFunc(lk.appendLog)
	r.Path("/build/{build_id}/").Methods("POST").HandlerFunc(lk.appendGlobalLog)
	r.Path("/build/{build_id}").Methods("POST").HandlerFunc(lk.appendGlobalLog)

	//read methods
	r.StrictSlash(true).Path("/build/{build_id}").Methods("GET").HandlerFunc(lk.viewBuildById)
	r.StrictSlash(true).Path("/build/{build_id}/all").Methods("GET").HandlerFunc(lk.viewAllLogs)
	r.StrictSlash(true).Path("/build/{build_id}/test/{test_id}").Methods("GET").HandlerFunc(lk.viewTestByBuildIdTestId)
	//r.Path("/{builder}/builds/{buildnum:[0-9]+}/").HandlerFunc(viewBuild)
	//r.Path("/{builder}/builds/{buildnum}/test/{test_phase}/{test_name}").HandlerFunc(app.MakeHandler(Name("view_test")))
	return r
}<|MERGE_RESOLUTION|>--- conflicted
+++ resolved
@@ -216,18 +216,9 @@
 		return
 	}
 
-<<<<<<< HEAD
 	if len(info) == 0 {
 		// no need to insert anything, so stop here
 		lk.render.WriteJSON(w, http.StatusOK, "")
-=======
-	change := mgo.Change{Update: bson.M{"$inc": bson.M{"seq": 1}}, ReturnNew: true}
-	_, err = db.C("tests").Find(bson.M{"_id": test.Id}).Apply(change, test)
-
-	if err != nil {
-		fmt.Println("Error updating tests:", err)
-		lk.render.WriteJSON(w, http.StatusInternalServerError, apiError{err.Error()})
->>>>>>> aa4307f9
 		return
 	}
 
@@ -252,16 +243,10 @@
 		lineSets[log] = append(lineSets[log], line)
 		logChars += len(line.Msg())
 	}
-<<<<<<< HEAD
 
 	change := mgo.Change{Update: bson.M{"$inc": bson.M{"seq": len(lineSets)}}, ReturnNew: true}
-	ses := lk.db.Session.Copy()
-	defer ses.Close()
-	_, err = lk.db.C("tests").With(ses).Find(bson.M{"_id": test.Id}).Apply(change, test)
-
-=======
-	err = db.C("logs").Insert(logEntry)
->>>>>>> aa4307f9
+	_, err = db.C("tests").With(ses).Find(bson.M{"_id": test.Id}).Apply(change, test)
+
 	if err != nil {
 		fmt.Println("Error updating tests:", err)
 		lk.render.WriteJSON(w, http.StatusInternalServerError, apiError{err.Error()})
@@ -276,7 +261,7 @@
 			Lines:   lines,
 			Started: earliestLogTime(lines),
 		}
-		err = lk.db.C("logs").With(ses).Insert(logEntry)
+		err = db.C("logs").With(ses).Insert(logEntry)
 		if err != nil {
 			fmt.Println("Error inserting logs entry:", err)
 			lk.render.WriteJSON(w, http.StatusInternalServerError, apiError{err.Error()})
@@ -314,18 +299,9 @@
 		return
 	}
 
-<<<<<<< HEAD
 	if len(info) == 0 {
 		// no need to insert anything, so stop here
 		lk.render.WriteJSON(w, http.StatusOK, "")
-=======
-	change := mgo.Change{Update: bson.M{"$inc": bson.M{"seq": 1}}, ReturnNew: true}
-
-	_, err = db.C("builds").Find(bson.M{"_id": build.Id}).Apply(change, build)
-	if err != nil {
-		fmt.Println("Error updating builds entry:", err)
-		lk.render.WriteJSON(w, http.StatusInternalServerError, apiError{err.Error()})
->>>>>>> aa4307f9
 		return
 	}
 
@@ -350,15 +326,9 @@
 		lineSets[log] = append(lineSets[log], line)
 		logChars += len(line.Msg())
 	}
-<<<<<<< HEAD
 
 	change := mgo.Change{Update: bson.M{"$inc": bson.M{"seq": len(lineSets)}}, ReturnNew: true}
-	ses := lk.db.Session.Copy()
-	defer ses.Close()
-	_, err = lk.db.C("builds").With(ses).Find(bson.M{"_id": build.Id}).Apply(change, build)
-=======
-	err = db.C("logs").Insert(logEntry)
->>>>>>> aa4307f9
+	_, err = db.C("builds").With(ses).Find(bson.M{"_id": build.Id}).Apply(change, build)
 	if err != nil {
 		fmt.Println("Error updating builds entry:", err)
 		lk.render.WriteJSON(w, http.StatusInternalServerError, apiError{err.Error()})
@@ -373,7 +343,7 @@
 			Lines:   lines,
 			Started: earliestLogTime(lines),
 		}
-		err = lk.db.C("logs").With(ses).Insert(logEntry)
+		err = db.C("logs").With(ses).Insert(logEntry)
 		if err != nil {
 			fmt.Println("Error inserting logs entry:", err)
 			lk.render.WriteJSON(w, http.StatusInternalServerError, apiError{err.Error()})

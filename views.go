--- conflicted
+++ resolved
@@ -1,7 +1,6 @@
 package logkeeper
 
 import (
-	"context"
 	"fmt"
 	"html/template"
 	"net/http"
@@ -19,10 +18,6 @@
 	"github.com/mongodb/grip/message"
 	"github.com/mongodb/grip/recovery"
 	"github.com/pkg/errors"
-	"go.opentelemetry.io/contrib/instrumentation/github.com/gorilla/mux/otelmux"
-	"go.opentelemetry.io/otel"
-	otelTrace "go.opentelemetry.io/otel/trace"
-	"google.golang.org/grpc"
 )
 
 const (
@@ -74,16 +69,8 @@
 
 // logkeeper serves the Logkeeper REST API.
 type logkeeper struct {
-	render       *render.Render
-	opts         LogkeeperOptions
-	tracer       otelTrace.Tracer
-	otelGrpcConn *grpc.ClientConn
-	closers      []closerOp
-}
-
-type closerOp struct {
-	name     string
-	closerFn func(ctx context.Context) error
+	render *render.Render
+	opts   LogkeeperOptions
 }
 
 // LogkeeperOptions represents the set of options for creating a new Logkeeper
@@ -92,18 +79,12 @@
 	// URL is the base URL to append to relative paths.
 	URL string
 	// MaxRequestSize is the maximum allowable request size.
-	MaxRequestSize         int
-	TraceCollectorEndpoint string
+	MaxRequestSize int
 }
 
 // Logkeeper returns a new Logkeeper REST service with the given options.
-<<<<<<< HEAD
-func NewLogkeeper(ctx context.Context, opts LogkeeperOptions) *logkeeper {
-	render := render.New(render.Options{
-=======
 func NewLogkeeper(opts LogkeeperOptions) *logkeeper {
 	r := render.New(render.Options{
->>>>>>> be30f465
 		Directory: "templates",
 		HtmlFuncs: template.FuncMap{
 			"MutableVar": func() interface{} {
@@ -118,16 +99,7 @@
 		},
 	})
 
-<<<<<<< HEAD
-	lk := &logkeeper{render: render, opts: opts}
-	if err := lk.initOtel(ctx); err != nil {
-		grip.Error(errors.Wrap(err, "initializing otel"))
-		lk.tracer = otel.GetTracerProvider().Tracer("noop_tracer")
-	}
-	return lk
-=======
 	return &logkeeper{r, opts}
->>>>>>> be30f465
 }
 
 // checkContentLength returns an API error if the content length specified by
@@ -719,7 +691,6 @@
 
 func (lk *logkeeper) NewRouter() *mux.Router {
 	r := mux.NewRouter().StrictSlash(false)
-	r.Use(otelmux.Middleware("logkeeper"))
 
 	// Write methods.
 	r.Path("/build/").Methods("POST").HandlerFunc(lk.createBuild)
